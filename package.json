--- conflicted
+++ resolved
@@ -24,11 +24,6 @@
 		"@types/react": "^19.0.8",
 		"@types/react-dom": "^19.0.3",
 		"changeset-conventional-commits": "^0.2.5",
-<<<<<<< HEAD
-		"tsup": "^8.3.6",
-		"tsx": "^4.19.2",
-=======
->>>>>>> 72a9364e
 		"turbo": "^2.3.4",
 		"typescript": "5.7.3",
 		"ultracite": "^4.1.18",
