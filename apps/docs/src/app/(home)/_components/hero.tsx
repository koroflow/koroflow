--- conflicted
+++ resolved
@@ -82,22 +82,14 @@
 						</div>
 					</div>
 				</div>
-<<<<<<< HEAD
 				<div className="w-full h-[250px] sm:h-[300px] md:h-[400px] scale-100 md:scale-100 ">
-					<div className="w-full rounded-md overflow-clip relative h-full" ref={ref}>
+					<div
+						className="w-full rounded-md overflow-clip relative h-full"
+						ref={ref}
+					>
 						{/* <div className="w-full absolute inset-0 bg-linear-to-r from-background via-background/0 to-background z-30" /> */}
 						<div className="absolute inset-0 flex items-center justify-center z-20">
 							<div className="hidden sm:block dark:bg-[#FFF] dark:text-[#000] bg-[#000] text-[#FFF] font-bold text-xs  md:text-base rounded-full px-4 py-3">
-=======
-				<div className="h-[250px] w-full scale-100 sm:h-[300px] md:h-[400px] md:scale-100 ">
-					<div
-						className="relative h-full w-full overflow-clip rounded-md"
-						ref={ref}
-					>
-						{/* <div className="w-full absolute inset-0 bg-gradient-to-r from-background via-background/0 to-background z-30" /> */}
-						<div className="absolute inset-0 z-20 flex items-center justify-center">
-							<div className="hidden rounded-full bg-[#000] px-4 py-3 font-bold text-[#FFF] text-xs sm:block md:text-base dark:bg-[#FFF] dark:text-[#000]">
->>>>>>> e665bd7b
 								Consent Management Platform
 							</div>
 							<div className="block rounded-xl bg-[#000] px-2 py-2 text-center text-[#FFF] text-[0.6rem] sm:hidden md:text-base dark:bg-[#FFF] dark:text-[#000]">
