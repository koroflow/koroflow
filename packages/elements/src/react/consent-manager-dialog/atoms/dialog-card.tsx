'use client';

/**
 * @packageDocumentation
 * A collection of components for building privacy consent management dialogs.
 * Built with accessibility and customization in mind, following GDPR, CCPA, and other privacy regulation requirements.
 */

import { type ReactNode, type Ref, forwardRef } from 'react';

import { ConsentManagerWidget } from '../../consent-manager-widget/consent-manager-widget';
import { Box, type BoxProps } from '../../primitives/box';
import type { ClassNameStyle } from '../../theme';

/**
 * Props for the DialogCard and related components
 * @public
 */
type DialogCardProps = {
	/** The content to be rendered inside the dialog card */
	children?: ReactNode;
} & ClassNameStyle;

/**
 * The root component for creating a privacy consent dialog card.
 * Provides the main container and styling for the consent interface.
 *
 * @example
 * ```tsx
 * <DialogCard>
 *   <DialogHeader>
 *     <DialogHeaderTitle>Privacy Settings</DialogHeaderTitle>
 *   </DialogHeader>
 *   <DialogContent>
 *     <ConsentManagerWidget />
 *   </DialogContent>
 * </DialogCard>
 * ```
 */
const DialogCard = forwardRef<HTMLDivElement, DialogCardProps>(
	({ children, ...props }, ref) => {
		return (
			<Box
				ref={ref as Ref<HTMLDivElement>}
				baseClassName="card consent-manager-dialog-card"
				{...props}
				themeKey="consent-manager-dialog.root"
<<<<<<< HEAD
				data-testId="consent-manager-dialog-root"
=======
				data-testid="consent-manager-dialog-root"
>>>>>>> e5180a94
			>
				{children}
			</Box>
		);
	}
);

/**
 * The header section of the privacy dialog.
 * Should contain the DialogHeaderTitle and optionally DialogHeaderDescription.
 *
 * @remarks
 * - Provides semantic structure for accessibility
 * - Should be the first child of DialogCard
 * - Styled according to the theme configuration
 */
const DialogHeader = forwardRef<HTMLDivElement, Omit<BoxProps, 'themeKey'>>(
	({ children, ...props }, ref) => {
		return (
			<Box
				ref={ref as Ref<HTMLDivElement>}
				baseClassName="card-header consent-manager-dialog-card"
				{...props}
				themeKey="consent-manager-dialog.header"
<<<<<<< HEAD
				data-testId="consent-manager-dialog-header"
=======
				data-testid="consent-manager-dialog-header"
>>>>>>> e5180a94
			>
				{children}
			</Box>
		);
	}
);

/**
 * The title component for the privacy dialog header.
 * Displays the main heading of the consent management interface.
 *
 * @remarks
 * - Uses proper heading semantics for accessibility
 * - Should be used within DialogHeader
 * - Supports theme customization
 */
const DialogHeaderTitle = forwardRef<
	HTMLDivElement,
	Omit<BoxProps, 'themeKey'>
>(({ children, ...props }, ref) => {
	return (
		<Box
			ref={ref as Ref<HTMLDivElement>}
			baseClassName="card-title"
			themeKey="consent-manager-dialog.title"
			{...props}
<<<<<<< HEAD
			data-testId="consent-manager-dialog-title"
=======
			data-testid="consent-manager-dialog-title"
>>>>>>> e5180a94
		>
			{children}
		</Box>
	);
});

/**
 * The description component for the privacy dialog header.
 * Provides additional context about privacy settings and consent choices.
 *
 * @remarks
 * - Should be used after DialogHeaderTitle
 * - Supports theme customization
 * - Important for explaining privacy choices to users
 */
const DialogHeaderDescription = forwardRef<
	HTMLDivElement,
	Omit<BoxProps, 'themeKey'>
>(({ children, ...props }, ref) => {
	return (
		<Box
			ref={ref as Ref<HTMLDivElement>}
			baseClassName="card-description"
			themeKey="consent-manager-dialog.description"
			{...props}
<<<<<<< HEAD
			data-testId="consent-manager-dialog-description"
=======
			data-testid="consent-manager-dialog-description"
>>>>>>> e5180a94
		>
			{children}
		</Box>
	);
});

/**
 * The main content area of the privacy dialog.
 * Contains the consent management interface and privacy controls.
 *
 * @remarks
 * - Typically contains ConsentManagerWidget
 * - Supports custom content and styling
 * - Handles user interactions with privacy settings
 */
const DialogContent = forwardRef<HTMLDivElement, Omit<BoxProps, 'themeKey'>>(
	({ children, ...props }, ref) => {
		return (
			<Box
				ref={ref as Ref<HTMLDivElement>}
				baseClassName="card-content"
				themeKey="consent-manager-dialog.content"
<<<<<<< HEAD
				data-testId="consent-manager-dialog-content"
=======
				data-testid="consent-manager-dialog-content"
>>>>>>> e5180a94
				{...props}
			>
				{children}
			</Box>
		);
	}
);

/**
 * The footer section of the privacy dialog.
 * Contains branding and additional privacy-related links.
 *
 * @remarks
 * - Should be the last child of DialogCard
 * - Includes Koroflow branding by default
 * - Can be customized through theme configuration
 */
const DialogFooter = forwardRef<HTMLDivElement, Omit<BoxProps, 'themeKey'>>(
	({ ...props }, ref) => {
		return (
			<Box
				ref={ref as Ref<HTMLDivElement>}
				baseClassName="card-footer"
				themeKey="consent-manager-dialog.footer"
				{...props}
<<<<<<< HEAD
				data-testId="consent-manager-dialog-footer"
=======
				data-testid="consent-manager-dialog-footer"
>>>>>>> e5180a94
			>
				<a
					className="consent-manager-widget-branding-link"
					href="https://koroflow.com"
				>
					Secured by{' '}
					<span className="consent-manager-widget-branding-link-span">
						Koroflow
					</span>
				</a>
			</Box>
		);
	}
);

/**
 * A pre-configured privacy settings dialog card.
 * Combines all dialog components with default content for privacy customization.
 *
 * @param {Object} props - Component props
 * @param {boolean} [props.noStyle] - When true, removes default styling
 *
 * @example
 * ```tsx
 * <ConsentCustomizationCard noStyle={false} />
 * ```
 *
 * @remarks
 * - Provides a complete privacy settings interface
 * - Follows GDPR and CCPA requirements
 * - Includes consent type management
 * - Built-in accessibility features
 */
const ConsentCustomizationCard = ({ noStyle }: { noStyle?: boolean }) => (
	<DialogCard>
		<DialogHeader>
			<DialogHeaderTitle>Privacy Settings</DialogHeaderTitle>
			<DialogHeaderDescription>
				Customize your privacy settings here. You can choose which types of
				cookies and tracking technologies you allow.
			</DialogHeaderDescription>
		</DialogHeader>
		<DialogContent>
			<ConsentManagerWidget hideBrading noStyle={noStyle} useProvider={false} />
		</DialogContent>
		<DialogFooter>
			<a
				className="consent-manager-widget-branding-link"
				href="https://koroflow.com"
			>
				Secured by{' '}
				<span className="consent-manager-widget-branding-link-span">
					Koroflow
				</span>
			</a>
		</DialogFooter>
	</DialogCard>
);

const Card = DialogCard;
const Header = DialogHeader;
const HeaderTitle = DialogHeaderTitle;
const HeaderDescription = DialogHeaderDescription;
const Content = DialogContent;
const Footer = DialogFooter;

export {
	Card,
	Header,
	HeaderTitle,
	HeaderDescription,
	Content,
	Footer,
	ConsentCustomizationCard,
	DialogFooter,
	DialogHeader,
	DialogHeaderTitle,
	DialogHeaderDescription,
	DialogContent,
};<|MERGE_RESOLUTION|>--- conflicted
+++ resolved
@@ -45,11 +45,7 @@
 				baseClassName="card consent-manager-dialog-card"
 				{...props}
 				themeKey="consent-manager-dialog.root"
-<<<<<<< HEAD
-				data-testId="consent-manager-dialog-root"
-=======
 				data-testid="consent-manager-dialog-root"
->>>>>>> e5180a94
 			>
 				{children}
 			</Box>
@@ -74,11 +70,6 @@
 				baseClassName="card-header consent-manager-dialog-card"
 				{...props}
 				themeKey="consent-manager-dialog.header"
-<<<<<<< HEAD
-				data-testId="consent-manager-dialog-header"
-=======
-				data-testid="consent-manager-dialog-header"
->>>>>>> e5180a94
 			>
 				{children}
 			</Box>
@@ -105,11 +96,6 @@
 			baseClassName="card-title"
 			themeKey="consent-manager-dialog.title"
 			{...props}
-<<<<<<< HEAD
-			data-testId="consent-manager-dialog-title"
-=======
-			data-testid="consent-manager-dialog-title"
->>>>>>> e5180a94
 		>
 			{children}
 		</Box>
@@ -135,11 +121,6 @@
 			baseClassName="card-description"
 			themeKey="consent-manager-dialog.description"
 			{...props}
-<<<<<<< HEAD
-			data-testId="consent-manager-dialog-description"
-=======
-			data-testid="consent-manager-dialog-description"
->>>>>>> e5180a94
 		>
 			{children}
 		</Box>
@@ -162,11 +143,6 @@
 				ref={ref as Ref<HTMLDivElement>}
 				baseClassName="card-content"
 				themeKey="consent-manager-dialog.content"
-<<<<<<< HEAD
-				data-testId="consent-manager-dialog-content"
-=======
-				data-testid="consent-manager-dialog-content"
->>>>>>> e5180a94
 				{...props}
 			>
 				{children}
@@ -192,11 +168,6 @@
 				baseClassName="card-footer"
 				themeKey="consent-manager-dialog.footer"
 				{...props}
-<<<<<<< HEAD
-				data-testId="consent-manager-dialog-footer"
-=======
-				data-testid="consent-manager-dialog-footer"
->>>>>>> e5180a94
 			>
 				<a
 					className="consent-manager-widget-branding-link"
