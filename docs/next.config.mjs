--- conflicted
+++ resolved
@@ -1,11 +1,7 @@
 import { createMDX } from "fumadocs-mdx/next";
 
 const withMDX = createMDX({
-<<<<<<< HEAD
-	rootDir: "src",
-=======
 	rootDir: 'src'
->>>>>>> d1258c50
 });
 
 /** @type {import('next').NextConfig} */
